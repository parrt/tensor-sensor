--- conflicted
+++ resolved
@@ -16,23 +16,12 @@
 import torch
 import tsensor
 
-<<<<<<< HEAD
-n = 100
-d = 10
-n_neurons = 100
-W = torch.rand(d, n_neurons)
-b = torch.rand(n_neurons, 1)
-X = torch.rand(n, d)
-with tsensor.explain(savefig="my_inspection.pdf"):
-    Y = W @ X.T + b
-=======
 W = torch.rand(size=(2000,2000))
 b = torch.rand(size=(2000,1))
 h = torch.rand(size=(1_000_000,))
 x = torch.rand(size=(2000,1))
->>>>>>> 9f3b9b89
 
-with tsensor.explain(savefig="/tmp/blort"): # save foo-1.svg and foo-2.svg in /tmp
+with tsensor.explain(savefig="/tmp/foo.svg"): # save foo-1.svg and foo-2.svg in /tmp
     a = torch.relu(x)
     b = W @ b + x * 3 + h.dot(h)
 exit()
